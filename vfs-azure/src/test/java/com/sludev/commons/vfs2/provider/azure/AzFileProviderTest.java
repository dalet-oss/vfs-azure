/*
 * Licensed to the Apache Software Foundation (ASF) under one or more
 * contributor license agreements.  See the NOTICE file distributed with
 * this work for additional information regarding copyright ownership.
 * The ASF licenses this file to You under the Apache License, Version 2.0
 * (the "License"); you may not use this file except in compliance with
 * the License.  You may obtain a copy of the License at
 *
 *      http://www.apache.org/licenses/LICENSE-2.0
 *
 * Unless required by applicable law or agreed to in writing, software
 * distributed under the License is distributed on an "AS IS" BASIS,
 * WITHOUT WARRANTIES OR CONDITIONS OF ANY KIND, either express or implied.
 * See the License for the specific language governing permissions and
 * limitations under the License.
 */
package com.sludev.commons.vfs2.provider.azure;

import org.apache.commons.vfs2.FileContent;
import org.apache.commons.vfs2.FileName;
import org.apache.commons.vfs2.FileObject;
import org.apache.commons.vfs2.FileSystemOptions;
import org.apache.commons.vfs2.FileType;
import org.apache.commons.vfs2.Selectors;
import org.apache.commons.vfs2.auth.StaticUserAuthenticator;
import org.apache.commons.vfs2.impl.DefaultFileSystemConfigBuilder;
import org.apache.commons.vfs2.impl.DefaultFileSystemManager;
import org.apache.commons.vfs2.provider.local.DefaultLocalFileProvider;
import org.junit.After;
import org.junit.AfterClass;
import org.junit.Before;
import org.junit.BeforeClass;
import org.junit.FixMethodOrder;
import org.junit.Rule;
import org.junit.Test;
import org.junit.rules.TestWatcher;
import org.junit.runners.MethodSorters;
import org.slf4j.Logger;
import org.slf4j.LoggerFactory;

import java.io.BufferedWriter;
import java.io.File;
import java.io.FileWriter;
<<<<<<< HEAD
=======
import java.io.RandomAccessFile;
>>>>>>> 7eb9bbf9
import java.nio.file.Paths;
import java.util.Properties;

import static org.junit.Assert.assertEquals;
import static org.junit.Assert.assertFalse;
import static org.junit.Assert.assertTrue;


/**
 *
 * @author kervin, lspiteri
 */
@FixMethodOrder(MethodSorters.NAME_ASCENDING)
public class AzFileProviderTest
{
    private static final Logger log = LoggerFactory.getLogger(AzFileProviderTest.class);

    private Properties testProperties;
    private DefaultFileSystemManager fileSystemManager;
    private FileSystemOptions fileSystemOptions;
    private String azUri;

    private static File testFile;

    public AzFileProviderTest() {}

    @Rule
    public TestWatcher testWatcher = new AzTestWatcher();

    @Before
    public void setUp() {
<<<<<<< HEAD

        try {
=======
        try {

>>>>>>> 7eb9bbf9
            /**
             * Get the current test properties from a file so we don't hard-code
             * in our source code.
             */
            testProperties = AzTestProperties.GetProperties();

            String account = testProperties.getProperty("azure.account.name");
            String key = testProperties.getProperty("azure.account.key");
            String container = testProperties.getProperty("azure.test0001.container.name");
            String host = testProperties.getProperty("azure.host", account + ".blob.core.windows.net");

            fileSystemManager = new DefaultFileSystemManager();

            fileSystemManager.addProvider(AzConstants.AZBSSCHEME, new AzFileProvider());
            fileSystemManager.addProvider("file", new DefaultLocalFileProvider());
            fileSystemManager.init();

            fileSystemOptions = new FileSystemOptions();
            StaticUserAuthenticator auth = new StaticUserAuthenticator("", account, key);

            DefaultFileSystemConfigBuilder.getInstance().setUserAuthenticator(fileSystemOptions, auth);

            azUri = String.format("%s://%s/%s/", AzConstants.AZBSSCHEME, host, container);
        }
        catch (Exception ex) {
            log.debug("Error setting up remote folder structure.  Have you set the test001.properties file?", ex);
        }
    }

    @After
    public void tearDown() throws Exception {
        fileSystemManager.close();
    }

    @BeforeClass
    public static void setUpClass() throws Exception {
        testFile = createSmallFile();
    }

    @AfterClass
    public static void tearDownClass() {
        testFile.delete();
<<<<<<< HEAD
    }


    private static File createSmallFile() throws Exception {

        File file = File.createTempFile("uploadFile01", ".tmp");

        try (FileWriter fw = new FileWriter(file)) {

            BufferedWriter bw = new BufferedWriter(fw);

            bw.append("testing...");
            bw.flush();
        }

        return file;
=======
    }


    private static File createSmallFile() throws Exception {

        File file = File.createTempFile("uploadFile01", ".tmp");

//        RandomAccessFile raf = new RandomAccessFile(file, "rwd");
//        raf.setLength(1 * 1024 * 1024);

        try (FileWriter fw = new FileWriter(file)) {

            BufferedWriter bw = new BufferedWriter(fw);

            for (int i = 0; i < 100; i++) {
                bw.append("testing...");
                bw.flush();
            }
        }

        return file;
    }


    private static File createLargeFile() throws Exception {

        File file = File.createTempFile("uploadFile02", ".tmp");

        RandomAccessFile raf = new RandomAccessFile(file, "rwd");
        raf.setLength(300 * 1024 * 1024);

        return file;
    }


    @Test
    public void testUploadFile() throws Exception {

        String fileName = "test01.tmp";
        String destUri = azUri + fileName;

        FileObject srcFileObject = fileSystemManager.resolveFile(String.format("file://%s", testFile.getAbsolutePath()));
        FileObject destFileObject = fileSystemManager.resolveFile(destUri, fileSystemOptions);

        destFileObject.copyFrom(srcFileObject, Selectors.SELECT_SELF);

        assertTrue(destFileObject.exists());

        FileType fileType = destFileObject.getType();

        assertEquals(FileType.FILE, fileType);

        destFileObject.delete();
    }


    @Test
    public void testCopyBlobToBlob() throws Exception {

        String destUri = azUri + "test01.tmp";

        FileObject srcFileObject = fileSystemManager.resolveFile(String.format("file://%s", testFile.getAbsolutePath()));
        FileObject destFileObject = fileSystemManager.resolveFile(destUri, fileSystemOptions);

        // Move local to AZBS
        destFileObject.copyFrom(srcFileObject, Selectors.SELECT_SELF);

        assertTrue(destFileObject.exists());

        // Setup and copy AZBS to AZBS
        String destUri2 = azUri + "test01-copy.tmp";

        FileObject destCopyFileObject = fileSystemManager.resolveFile(destUri2, fileSystemOptions);

        destCopyFileObject.copyFrom(destFileObject, Selectors.SELECT_SELF);

        try {
            assertTrue(destCopyFileObject.exists());
        }
        finally {
            destFileObject.delete();
            destCopyFileObject.delete();
        }
>>>>>>> 7eb9bbf9
    }


    @Test
<<<<<<< HEAD
    public void testAzUploadFile() throws Exception {
=======
    public void testCopyBlobToBlobLarge() throws Exception {

        File testFile = createLargeFile();
>>>>>>> 7eb9bbf9

        String destUri = azUri + "test01.tmp";

        FileObject srcFileObject = fileSystemManager.resolveFile(String.format("file://%s", testFile.getAbsolutePath()));
        FileObject destFileObject = fileSystemManager.resolveFile(destUri, fileSystemOptions);

<<<<<<< HEAD
=======
        // Move local to AZBS
>>>>>>> 7eb9bbf9
        destFileObject.copyFrom(srcFileObject, Selectors.SELECT_SELF);

        assertTrue(destFileObject.exists());

<<<<<<< HEAD
        FileType fileType = destFileObject.getType();

        assertEquals(FileType.FILE, fileType);

        destFileObject.delete();
=======
        // Setup and copy AZBS to AZBS
        String destUri2 = azUri + "test01-copy.tmp";

        FileObject destCopyFileObject = fileSystemManager.resolveFile(destUri2, fileSystemOptions);

        destCopyFileObject.copyFrom(destFileObject, Selectors.SELECT_SELF);

        try {
            assertTrue(destCopyFileObject.exists());
        }
        finally {
            srcFileObject.delete();
            destFileObject.delete();
            destCopyFileObject.delete();
        }
>>>>>>> 7eb9bbf9
    }


    @Test
<<<<<<< HEAD
    public void testCopyBlobToBlob() throws Exception {

        String destUri = azUri + "test01.tmp";
=======
    public void testDeleteFile() throws Exception {

        String fileName = "test01.tmp";
        String destUri = azUri + fileName;
>>>>>>> 7eb9bbf9

        FileObject srcFileObject = fileSystemManager.resolveFile(String.format("file://%s", testFile.getAbsolutePath()));
        FileObject destFileObject = fileSystemManager.resolveFile(destUri, fileSystemOptions);

        destFileObject.copyFrom(srcFileObject, Selectors.SELECT_SELF);

        assertTrue(destFileObject.exists());

<<<<<<< HEAD
        String destUri2 = azUri + "test01-copy.tmp";

        FileObject destFileObjectCopy = fileSystemManager.resolveFile(destUri2, fileSystemOptions);

        destFileObjectCopy.copyFrom(destFileObject, Selectors.SELECT_SELF);

        assertTrue(destFileObjectCopy.exists());

        destFileObject.delete();
        destFileObjectCopy.delete();
=======
        destFileObject.delete();

        assertFalse(destFileObject.exists());
>>>>>>> 7eb9bbf9
    }


    @Test
<<<<<<< HEAD
    public void testDeleteFile() throws Exception {

        String fileName = "test01.tmp";
=======
    public void testGetType() throws Exception {

        String fileName = "test/test01.tmp";
>>>>>>> 7eb9bbf9
        String destUri = azUri + fileName;

        FileObject srcFileObject = fileSystemManager.resolveFile(String.format("file://%s", testFile.getAbsolutePath()));
        FileObject destFileObject = fileSystemManager.resolveFile(destUri, fileSystemOptions);

        destFileObject.copyFrom(srcFileObject, Selectors.SELECT_SELF);

<<<<<<< HEAD
        assertTrue(destFileObject.exists());

        destFileObject.delete();

        assertFalse(destFileObject.exists());
=======
        FileType fileType = destFileObject.getType();

        assertEquals(FileType.FILE, fileType);

        FileObject dirFileObject = fileSystemManager.resolveFile(azUri + "/test/", fileSystemOptions);
        fileType = dirFileObject.getType();

        assertEquals(FileType.FOLDER, fileType);

        FileObject rootFileObject2 = fileSystemManager.resolveFile(azUri + "/", fileSystemOptions);
        fileType = rootFileObject2.getType();

        assertEquals(FileType.FOLDER, fileType);

        destFileObject.delete();
    }


    @Test
    public void testCreateEmptyDirectory() throws Exception {

        String fileName = "testDir01/";
        String destUri = azUri + fileName;

        FileObject destFileObject = fileSystemManager.resolveFile(destUri, fileSystemOptions);

        assertEquals(FileType.FOLDER, destFileObject.getType());
>>>>>>> 7eb9bbf9
    }


    @Test
<<<<<<< HEAD
    public void testGetType() throws Exception {

        String fileName = "test/test01.tmp";
=======
    public void testCreateDirectoryWithFile() throws Exception {

        String fileName = "testDir01/test1.tmp";

>>>>>>> 7eb9bbf9
        String destUri = azUri + fileName;

        FileObject srcFileObject = fileSystemManager.resolveFile(String.format("file://%s", testFile.getAbsolutePath()));
        FileObject destFileObject = fileSystemManager.resolveFile(destUri, fileSystemOptions);

        destFileObject.copyFrom(srcFileObject, Selectors.SELECT_SELF);

<<<<<<< HEAD
        FileType fileType = destFileObject.getType();

        assertEquals(FileType.FILE, fileType);

        FileObject dirFileObject = fileSystemManager.resolveFile(azUri + "/test/", fileSystemOptions);
        fileType = dirFileObject.getType();

        assertEquals(FileType.FOLDER, fileType);

        FileObject imaginaryFileObject = fileSystemManager.resolveFile(azUri + "/test1/", fileSystemOptions);
        fileType = imaginaryFileObject.getType();

        assertEquals(FileType.IMAGINARY, fileType);

        FileObject rootFileObject2 = fileSystemManager.resolveFile(azUri + "/", fileSystemOptions);
        fileType = rootFileObject2.getType();

        assertEquals(FileType.FOLDER, fileType);

        destFileObject.delete();
=======
        assertTrue(destFileObject.exists());

        destFileObject.delete();
    }


    @Test
    public void testDownloadFile() throws Exception {

        String destUri = azUri + "/test1.tmp";

        // Upload file

        FileObject srcFileObject = fileSystemManager.resolveFile(String.format("file://%s", testFile.getAbsolutePath()));
        FileObject destFileObject = fileSystemManager.resolveFile(destUri, fileSystemOptions);

        destFileObject.copyFrom(srcFileObject, Selectors.SELECT_SELF);

        // Download file

        FileObject copyFileObject =
                fileSystemManager.resolveFile(String.format("file://%s", testFile.getAbsolutePath() + "-copy"));

        copyFileObject.copyFrom(destFileObject, Selectors.SELECT_SELF);

        assertTrue(copyFileObject.exists());

        copyFileObject.delete();
        destFileObject.delete();
    }


    @Test
    public void testExist() throws Exception {

        String destUri = azUri + "/test1.tmp";

        FileObject srcFileObject = fileSystemManager.resolveFile(String.format("file://%s", testFile.getAbsolutePath()));
        FileObject destFileObject = fileSystemManager.resolveFile(destUri, fileSystemOptions);

        destFileObject.copyFrom(srcFileObject, Selectors.SELECT_SELF);

        assertTrue(destFileObject.exists());

        destFileObject.delete();

        destUri = azUri + "/non-existant-file.tmp";

        destFileObject = fileSystemManager.resolveFile(destUri, fileSystemOptions);

        assertFalse(destFileObject.exists());
>>>>>>> 7eb9bbf9
    }


    @Test
<<<<<<< HEAD
    public void testCreateDirectory1() throws Exception {

        String fileName = "testDir01/test1.tmp";

        String destUri = azUri + fileName;

        FileObject srcFileObject = fileSystemManager.resolveFile(String.format("file://%s", testFile.getAbsolutePath()));
        FileObject destFileObject = fileSystemManager.resolveFile(destUri, fileSystemOptions);

        destFileObject.copyFrom(srcFileObject, Selectors.SELECT_SELF);

        assertTrue(destFileObject.exists());

        destFileObject.delete();
    }


    @Test
    public void testDownloadFile() throws Exception {

        String destUri = azUri + "/test1.tmp";

        // Upload file

        FileObject srcFileObject = fileSystemManager.resolveFile(String.format("file://%s", testFile.getAbsolutePath()));
        FileObject destFileObject = fileSystemManager.resolveFile(destUri, fileSystemOptions);

        destFileObject.copyFrom(srcFileObject, Selectors.SELECT_SELF);

        // Download file

        FileObject copyFileObject =
                fileSystemManager.resolveFile(String.format("file://%s", testFile.getAbsolutePath() + "-copy"));

        copyFileObject.copyFrom(destFileObject, Selectors.SELECT_SELF);

        assertTrue(copyFileObject.exists());

        copyFileObject.delete();
        destFileObject.delete();
    }


    @Test
    public void testExist() throws Exception {

        String destUri = azUri + "/test1.tmp";

        FileObject srcFileObject = fileSystemManager.resolveFile(String.format("file://%s", testFile.getAbsolutePath()));
        FileObject destFileObject = fileSystemManager.resolveFile(destUri, fileSystemOptions);

        destFileObject.copyFrom(srcFileObject, Selectors.SELECT_SELF);

        assertTrue(destFileObject.exists());

        destFileObject.delete();

        destUri = azUri + "/non-existant-file.tmp";

        destFileObject = fileSystemManager.resolveFile(destUri, fileSystemOptions);

        assertFalse(destFileObject.exists());
    }


    @Test
=======
>>>>>>> 7eb9bbf9
    public void testGetContentSize() throws Exception {

        String destUri = azUri + "/test1.tmp";

        FileObject srcFileObject = fileSystemManager.resolveFile(String.format("file://%s", testFile.getAbsolutePath()));
        FileObject destFileObject = fileSystemManager.resolveFile(destUri, fileSystemOptions);

        destFileObject.copyFrom(srcFileObject, Selectors.SELECT_SELF);

        FileContent fileContent = destFileObject.getContent();

        long size = fileContent.getSize();

        assertTrue(size > 0);

        destFileObject.delete();
    }


    /**
     * By default FileObject.getChildren() will use doListChildrenResolved() if available
     *
     * @throws Exception
     */
    @Test
    public void testListChildren() throws Exception {

        createFolderStructure();

        String destUri = azUri + "uploadFile02";

        FileObject fileObject = fileSystemManager.resolveFile(destUri, fileSystemOptions);

        FileObject[] children = fileObject.getChildren();

        assertTrue(children.length > 0);

        for (FileObject obj : children) {

            FileName currName = obj.getName();
            Boolean res = obj.exists();
            FileType ft = obj.getType();

            log.info( String.format("\nNAME.PATH : '%s'\nEXISTS : %b\nTYPE : %s\n\n", currName.getPath(), res, ft));
        }

        deleteFolderStructure();
    }


    @Test
<<<<<<< HEAD
    public void testFileContentMetadata() throws Exception {
=======
    public void testContent() throws Exception {
>>>>>>> 7eb9bbf9

        String destUri = azUri + "test01.tmp";

        FileObject srcFileObject = fileSystemManager.resolveFile(String.format("file://%s", testFile.getAbsolutePath()));
        FileObject destFileObject = fileSystemManager.resolveFile(destUri, fileSystemOptions);

        destFileObject.copyFrom(srcFileObject, Selectors.SELECT_SELF);

<<<<<<< HEAD
        FileContent fileContent = destFileObject.getContent();

        long size = fileContent.getSize();

        assertTrue( size > 0);

        long modTime = fileContent.getLastModifiedTime();
=======
        FileContent content = destFileObject.getContent();

        long size = content.getSize();

        assertTrue( size > 0);

        long modTime = content.getLastModifiedTime();
>>>>>>> 7eb9bbf9

        assertTrue(modTime > 0);

        destFileObject.delete();
    }


    public void createFolderStructure() throws Exception {

        String account = testProperties.getProperty("azure.account.name");
        String key = testProperties.getProperty("azure.account.key");
        String container = testProperties.getProperty("azure.test0001.container.name");
        String host = testProperties.getProperty("azure.host", account + ".blob.core.windows.net");


        File temp = AzTestUtils.createTempFile("uploadFile02", "tmp", "File 01");

        AzTestUtils.uploadFile(account, host, key, container, temp.toPath(), Paths.get("file01.tmp"));

        temp.delete();

        temp = AzTestUtils.createTempFile("uploadFile02", "tmp", "File 02");

        AzTestUtils.uploadFile(account, host, key, container, temp.toPath(), Paths.get("uploadFile02/file02.tmp"));

        temp.delete();

        temp = AzTestUtils.createTempFile("uploadFile02", "tmp", "File 03");

        AzTestUtils.uploadFile(account, host, key, container, temp.toPath(), Paths.get("uploadFile02/dir01/file03.tmp"));

        temp.delete();
    }


    public void deleteFolderStructure() throws Exception {

        String account = testProperties.getProperty("azure.account.name");
        String key = testProperties.getProperty("azure.account.key");
        String container = testProperties.getProperty("azure.test0001.container.name");
        String host = testProperties.getProperty("azure.host", account + ".blob.core.windows.net");

        AzTestUtils.deleteFile(account, host, key, container,
                               Paths.get("file01.tmp"));

        AzTestUtils.deleteFile(account, host, key, container,
                               Paths.get("uploadFile02/file02.tmp"));

        AzTestUtils.deleteFile(account, host, key, container,
                               Paths.get("uploadFile02/dir01/file03.tmp"));
    }
}<|MERGE_RESOLUTION|>--- conflicted
+++ resolved
@@ -41,10 +41,7 @@
 import java.io.BufferedWriter;
 import java.io.File;
 import java.io.FileWriter;
-<<<<<<< HEAD
-=======
 import java.io.RandomAccessFile;
->>>>>>> 7eb9bbf9
 import java.nio.file.Paths;
 import java.util.Properties;
 
@@ -76,13 +73,8 @@
 
     @Before
     public void setUp() {
-<<<<<<< HEAD
-
         try {
-=======
-        try {
-
->>>>>>> 7eb9bbf9
+
             /**
              * Get the current test properties from a file so we don't hard-code
              * in our source code.
@@ -125,24 +117,6 @@
     @AfterClass
     public static void tearDownClass() {
         testFile.delete();
-<<<<<<< HEAD
-    }
-
-
-    private static File createSmallFile() throws Exception {
-
-        File file = File.createTempFile("uploadFile01", ".tmp");
-
-        try (FileWriter fw = new FileWriter(file)) {
-
-            BufferedWriter bw = new BufferedWriter(fw);
-
-            bw.append("testing...");
-            bw.flush();
-        }
-
-        return file;
-=======
     }
 
 
@@ -226,39 +200,24 @@
             destFileObject.delete();
             destCopyFileObject.delete();
         }
->>>>>>> 7eb9bbf9
-    }
-
-
-    @Test
-<<<<<<< HEAD
-    public void testAzUploadFile() throws Exception {
-=======
+    }
+
+
+    @Test
     public void testCopyBlobToBlobLarge() throws Exception {
 
         File testFile = createLargeFile();
->>>>>>> 7eb9bbf9
 
         String destUri = azUri + "test01.tmp";
 
         FileObject srcFileObject = fileSystemManager.resolveFile(String.format("file://%s", testFile.getAbsolutePath()));
         FileObject destFileObject = fileSystemManager.resolveFile(destUri, fileSystemOptions);
 
-<<<<<<< HEAD
-=======
         // Move local to AZBS
->>>>>>> 7eb9bbf9
-        destFileObject.copyFrom(srcFileObject, Selectors.SELECT_SELF);
-
-        assertTrue(destFileObject.exists());
-
-<<<<<<< HEAD
-        FileType fileType = destFileObject.getType();
-
-        assertEquals(FileType.FILE, fileType);
-
-        destFileObject.delete();
-=======
+        destFileObject.copyFrom(srcFileObject, Selectors.SELECT_SELF);
+
+        assertTrue(destFileObject.exists());
+
         // Setup and copy AZBS to AZBS
         String destUri2 = azUri + "test01-copy.tmp";
 
@@ -274,58 +233,32 @@
             destFileObject.delete();
             destCopyFileObject.delete();
         }
->>>>>>> 7eb9bbf9
-    }
-
-
-    @Test
-<<<<<<< HEAD
-    public void testCopyBlobToBlob() throws Exception {
-
-        String destUri = azUri + "test01.tmp";
-=======
+    }
+
+
+    @Test
     public void testDeleteFile() throws Exception {
 
         String fileName = "test01.tmp";
         String destUri = azUri + fileName;
->>>>>>> 7eb9bbf9
-
-        FileObject srcFileObject = fileSystemManager.resolveFile(String.format("file://%s", testFile.getAbsolutePath()));
-        FileObject destFileObject = fileSystemManager.resolveFile(destUri, fileSystemOptions);
-
-        destFileObject.copyFrom(srcFileObject, Selectors.SELECT_SELF);
-
-        assertTrue(destFileObject.exists());
-
-<<<<<<< HEAD
-        String destUri2 = azUri + "test01-copy.tmp";
-
-        FileObject destFileObjectCopy = fileSystemManager.resolveFile(destUri2, fileSystemOptions);
-
-        destFileObjectCopy.copyFrom(destFileObject, Selectors.SELECT_SELF);
-
-        assertTrue(destFileObjectCopy.exists());
-
-        destFileObject.delete();
-        destFileObjectCopy.delete();
-=======
+
+        FileObject srcFileObject = fileSystemManager.resolveFile(String.format("file://%s", testFile.getAbsolutePath()));
+        FileObject destFileObject = fileSystemManager.resolveFile(destUri, fileSystemOptions);
+
+        destFileObject.copyFrom(srcFileObject, Selectors.SELECT_SELF);
+
+        assertTrue(destFileObject.exists());
+
         destFileObject.delete();
 
         assertFalse(destFileObject.exists());
->>>>>>> 7eb9bbf9
-    }
-
-
-    @Test
-<<<<<<< HEAD
-    public void testDeleteFile() throws Exception {
-
-        String fileName = "test01.tmp";
-=======
+    }
+
+
+    @Test
     public void testGetType() throws Exception {
 
         String fileName = "test/test01.tmp";
->>>>>>> 7eb9bbf9
         String destUri = azUri + fileName;
 
         FileObject srcFileObject = fileSystemManager.resolveFile(String.format("file://%s", testFile.getAbsolutePath()));
@@ -333,13 +266,6 @@
 
         destFileObject.copyFrom(srcFileObject, Selectors.SELECT_SELF);
 
-<<<<<<< HEAD
-        assertTrue(destFileObject.exists());
-
-        destFileObject.delete();
-
-        assertFalse(destFileObject.exists());
-=======
         FileType fileType = destFileObject.getType();
 
         assertEquals(FileType.FILE, fileType);
@@ -367,21 +293,14 @@
         FileObject destFileObject = fileSystemManager.resolveFile(destUri, fileSystemOptions);
 
         assertEquals(FileType.FOLDER, destFileObject.getType());
->>>>>>> 7eb9bbf9
-    }
-
-
-    @Test
-<<<<<<< HEAD
-    public void testGetType() throws Exception {
-
-        String fileName = "test/test01.tmp";
-=======
+    }
+
+
+    @Test
     public void testCreateDirectoryWithFile() throws Exception {
 
         String fileName = "testDir01/test1.tmp";
 
->>>>>>> 7eb9bbf9
         String destUri = azUri + fileName;
 
         FileObject srcFileObject = fileSystemManager.resolveFile(String.format("file://%s", testFile.getAbsolutePath()));
@@ -389,28 +308,6 @@
 
         destFileObject.copyFrom(srcFileObject, Selectors.SELECT_SELF);
 
-<<<<<<< HEAD
-        FileType fileType = destFileObject.getType();
-
-        assertEquals(FileType.FILE, fileType);
-
-        FileObject dirFileObject = fileSystemManager.resolveFile(azUri + "/test/", fileSystemOptions);
-        fileType = dirFileObject.getType();
-
-        assertEquals(FileType.FOLDER, fileType);
-
-        FileObject imaginaryFileObject = fileSystemManager.resolveFile(azUri + "/test1/", fileSystemOptions);
-        fileType = imaginaryFileObject.getType();
-
-        assertEquals(FileType.IMAGINARY, fileType);
-
-        FileObject rootFileObject2 = fileSystemManager.resolveFile(azUri + "/", fileSystemOptions);
-        fileType = rootFileObject2.getType();
-
-        assertEquals(FileType.FOLDER, fileType);
-
-        destFileObject.delete();
-=======
         assertTrue(destFileObject.exists());
 
         destFileObject.delete();
@@ -462,80 +359,10 @@
         destFileObject = fileSystemManager.resolveFile(destUri, fileSystemOptions);
 
         assertFalse(destFileObject.exists());
->>>>>>> 7eb9bbf9
-    }
-
-
-    @Test
-<<<<<<< HEAD
-    public void testCreateDirectory1() throws Exception {
-
-        String fileName = "testDir01/test1.tmp";
-
-        String destUri = azUri + fileName;
-
-        FileObject srcFileObject = fileSystemManager.resolveFile(String.format("file://%s", testFile.getAbsolutePath()));
-        FileObject destFileObject = fileSystemManager.resolveFile(destUri, fileSystemOptions);
-
-        destFileObject.copyFrom(srcFileObject, Selectors.SELECT_SELF);
-
-        assertTrue(destFileObject.exists());
-
-        destFileObject.delete();
-    }
-
-
-    @Test
-    public void testDownloadFile() throws Exception {
-
-        String destUri = azUri + "/test1.tmp";
-
-        // Upload file
-
-        FileObject srcFileObject = fileSystemManager.resolveFile(String.format("file://%s", testFile.getAbsolutePath()));
-        FileObject destFileObject = fileSystemManager.resolveFile(destUri, fileSystemOptions);
-
-        destFileObject.copyFrom(srcFileObject, Selectors.SELECT_SELF);
-
-        // Download file
-
-        FileObject copyFileObject =
-                fileSystemManager.resolveFile(String.format("file://%s", testFile.getAbsolutePath() + "-copy"));
-
-        copyFileObject.copyFrom(destFileObject, Selectors.SELECT_SELF);
-
-        assertTrue(copyFileObject.exists());
-
-        copyFileObject.delete();
-        destFileObject.delete();
-    }
-
-
-    @Test
-    public void testExist() throws Exception {
-
-        String destUri = azUri + "/test1.tmp";
-
-        FileObject srcFileObject = fileSystemManager.resolveFile(String.format("file://%s", testFile.getAbsolutePath()));
-        FileObject destFileObject = fileSystemManager.resolveFile(destUri, fileSystemOptions);
-
-        destFileObject.copyFrom(srcFileObject, Selectors.SELECT_SELF);
-
-        assertTrue(destFileObject.exists());
-
-        destFileObject.delete();
-
-        destUri = azUri + "/non-existant-file.tmp";
-
-        destFileObject = fileSystemManager.resolveFile(destUri, fileSystemOptions);
-
-        assertFalse(destFileObject.exists());
-    }
-
-
-    @Test
-=======
->>>>>>> 7eb9bbf9
+    }
+
+
+    @Test
     public void testGetContentSize() throws Exception {
 
         String destUri = azUri + "/test1.tmp";
@@ -587,11 +414,7 @@
 
 
     @Test
-<<<<<<< HEAD
-    public void testFileContentMetadata() throws Exception {
-=======
     public void testContent() throws Exception {
->>>>>>> 7eb9bbf9
 
         String destUri = azUri + "test01.tmp";
 
@@ -600,23 +423,13 @@
 
         destFileObject.copyFrom(srcFileObject, Selectors.SELECT_SELF);
 
-<<<<<<< HEAD
-        FileContent fileContent = destFileObject.getContent();
-
-        long size = fileContent.getSize();
+        FileContent content = destFileObject.getContent();
+
+        long size = content.getSize();
 
         assertTrue( size > 0);
 
-        long modTime = fileContent.getLastModifiedTime();
-=======
-        FileContent content = destFileObject.getContent();
-
-        long size = content.getSize();
-
-        assertTrue( size > 0);
-
         long modTime = content.getLastModifiedTime();
->>>>>>> 7eb9bbf9
 
         assertTrue(modTime > 0);
 
