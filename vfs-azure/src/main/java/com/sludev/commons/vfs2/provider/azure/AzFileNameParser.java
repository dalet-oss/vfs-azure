/*
 * Licensed to the Apache Software Foundation (ASF) under one or more
 * contributor license agreements.  See the NOTICE file distributed with
 * this work for additional information regarding copyright ownership.
 * The ASF licenses this file to You under the Apache License, Version 2.0
 * (the "License"); you may not use this file except in compliance with
 * the License.  You may obtain a copy of the License at
 *
 *      http://www.apache.org/licenses/LICENSE-2.0
 *
 * Unless required by applicable law or agreed to in writing, software
 * distributed under the License is distributed on an "AS IS" BASIS,
 * WITHOUT WARRANTIES OR CONDITIONS OF ANY KIND, either express or implied.
 * See the License for the specific language governing permissions and
 * limitations under the License.
 */
package com.sludev.commons.vfs2.provider.azure;

import org.apache.commons.vfs2.FileName;
import org.apache.commons.vfs2.FileSystemException;
import org.apache.commons.vfs2.FileType;
import org.apache.commons.vfs2.provider.FileNameParser;
import org.apache.commons.vfs2.provider.UriParser;
import org.apache.commons.vfs2.provider.VfsComponentContext;
import org.apache.commons.vfs2.provider.url.UrlFileNameParser;
<<<<<<< HEAD
=======
import org.slf4j.Logger;
import org.slf4j.LoggerFactory;
>>>>>>> 7eb9bbf9


/**
 * Used for defining / parsing a provided FileName object.
 *
 * This name should adhere to a URL structure, complete with an 'authority'
 *
 * &lt;scheme&gt;://&lt;host_or_authority&gt;/&lt;container&gt;/&lt;file_path&gt;
 * E.g. azsb://myAccount.blob.core.windows.net/myContainer/path/to/file.txt
 *
 */
public class AzFileNameParser extends UrlFileNameParser {

<<<<<<< HEAD
=======
    private static final Logger log = LoggerFactory.getLogger(AzFileNameParser.class);

>>>>>>> 7eb9bbf9
    private static final AzFileNameParser INSTANCE = new AzFileNameParser();


    private AzFileNameParser() {
    }

    public static FileNameParser getInstance()
    {
        return INSTANCE;
    }


    @Override
    public FileName parseUri(final VfsComponentContext context, final FileName base, final String uri)
            throws FileSystemException {

        // azbs://flexqaooflexstorage.blob.core.windows.net/flex-azure-vfs-test/test01.tmp

        StringBuilder sb = new StringBuilder(uri);

        UriParser.normalisePath(sb);

        String normalizedUri = sb.toString();

        String scheme = normalizedUri.substring(0, normalizedUri.indexOf(':'));
        String path = normalizedUri.substring(6);

        String[] s = path.split("/");

        String account = s[0].substring(0, s[0].indexOf('.'));
        String container = s[1];

        String absPath = "/";

        for (int i = 2; i < s.length; i++) {

            absPath += s[i];

            if (s.length > 1 && i != s.length - 1) {
                absPath += "/";
            }
        }

<<<<<<< HEAD
        FileType fileType = FileType.FOLDER;

        if (!absPath.endsWith("/")) {
=======
        FileType fileType = FileType.IMAGINARY;

        if (uri.endsWith("/")) {
            fileType = FileType.FOLDER;
        }
        else if (!absPath.endsWith("/")) {
>>>>>>> 7eb9bbf9
            fileType = FileType.FILE;
        }

        return new AzFileName(scheme, account, container, absPath, fileType);
    }
}<|MERGE_RESOLUTION|>--- conflicted
+++ resolved
@@ -23,11 +23,8 @@
 import org.apache.commons.vfs2.provider.UriParser;
 import org.apache.commons.vfs2.provider.VfsComponentContext;
 import org.apache.commons.vfs2.provider.url.UrlFileNameParser;
-<<<<<<< HEAD
-=======
 import org.slf4j.Logger;
 import org.slf4j.LoggerFactory;
->>>>>>> 7eb9bbf9
 
 
 /**
@@ -41,11 +38,8 @@
  */
 public class AzFileNameParser extends UrlFileNameParser {
 
-<<<<<<< HEAD
-=======
     private static final Logger log = LoggerFactory.getLogger(AzFileNameParser.class);
 
->>>>>>> 7eb9bbf9
     private static final AzFileNameParser INSTANCE = new AzFileNameParser();
 
 
@@ -89,18 +83,12 @@
             }
         }
 
-<<<<<<< HEAD
-        FileType fileType = FileType.FOLDER;
-
-        if (!absPath.endsWith("/")) {
-=======
         FileType fileType = FileType.IMAGINARY;
 
         if (uri.endsWith("/")) {
             fileType = FileType.FOLDER;
         }
         else if (!absPath.endsWith("/")) {
->>>>>>> 7eb9bbf9
             fileType = FileType.FILE;
         }
 
