--- conflicted
+++ resolved
@@ -18,23 +18,14 @@
 
 import com.azure.storage.blob.BlobContainerAsyncClient;
 import com.azure.storage.blob.BlobContainerClient;
-<<<<<<< HEAD
-import com.azure.storage.common.StorageSharedKeyCredential;
-=======
->>>>>>> 7eb9bbf9
 import org.apache.commons.vfs2.Capability;
 import org.apache.commons.vfs2.FileObject;
 import org.apache.commons.vfs2.FileSystem;
 import org.apache.commons.vfs2.FileSystemOptions;
 import org.apache.commons.vfs2.provider.AbstractFileName;
 import org.apache.commons.vfs2.provider.AbstractFileSystem;
-<<<<<<< HEAD
-
-import java.util.Collection;
-=======
 import org.slf4j.Logger;
 import org.slf4j.LoggerFactory;
->>>>>>> 7eb9bbf9
 
 import java.util.Collection;
 
@@ -44,44 +35,6 @@
  * @author Kervin Pierre
  */
 public class AzFileSystem extends AbstractFileSystem implements FileSystem {
-<<<<<<< HEAD
-
-    private final BlobContainerAsyncClient blobContainerAsyncClient;
-    private final BlobContainerClient blobContainerClient;
-    private final StorageSharedKeyCredential sharedKeyCredential;
-
-
-    protected AzFileSystem(
-            final AzFileName rootName,
-            final BlobContainerAsyncClient blobContainerAsyncClient,
-            final BlobContainerClient blobContainerClient,
-            final StorageSharedKeyCredential sharedKeyCredential,
-            final FileSystemOptions fileSystemOptions) {
-
-        super(rootName, null, fileSystemOptions);
-
-        this.blobContainerAsyncClient = blobContainerAsyncClient;
-        this.blobContainerClient = blobContainerClient;
-        this.sharedKeyCredential = sharedKeyCredential;
-    }
-
-
-    protected BlobContainerAsyncClient getContainerAsyncClient() {
-        return blobContainerAsyncClient;
-    }
-
-
-    protected BlobContainerClient getContainerClient() {
-        return blobContainerClient;
-    }
-
-
-    protected StorageSharedKeyCredential getSharedKeyCredential() {
-        return sharedKeyCredential;
-    }
-
-
-=======
 
     private static final Logger log = LoggerFactory.getLogger(AzFileSystem.class);
 
@@ -110,7 +63,6 @@
         return blobContainerClient;
     }
 
->>>>>>> 7eb9bbf9
     @Override
     protected FileObject createFile(AbstractFileName name) throws Exception {
         return new AzFileObject(name, this);
@@ -118,11 +70,9 @@
 
 
     @Override
-    protected void addCapabilities(Collection<Capability> caps) {
+    protected void addCapabilities(Collection<Capability> caps)
+    {
         caps.addAll(AzFileProvider.capabilities);
     }
-<<<<<<< HEAD
-=======
 
->>>>>>> 7eb9bbf9
 }