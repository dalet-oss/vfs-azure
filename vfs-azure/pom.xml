<?xml version="1.0" encoding="UTF-8"?>
<project xmlns="http://maven.apache.org/POM/4.0.0" xmlns:xsi="http://www.w3.org/2001/XMLSchema-instance" xsi:schemaLocation="http://maven.apache.org/POM/4.0.0 http://maven.apache.org/xsd/maven-4.0.0.xsd">
    <modelVersion>4.0.0</modelVersion>

    <groupId>com.dalet</groupId>
    <artifactId>vfs-azure</artifactId>
    <version>${revision}</version>

    <name>com.dalet:vfs-azure</name>
    <description>Azure Blob Storage Provider for the Apache Commons VFS library</description>
    <url>https://github.com/dalet-oss/vfs-azure</url>

    <licenses>
        <license>
            <name>The Apache License, Version 2.0</name>
            <url>http://www.apache.org/licenses/LICENSE-2.0.txt</url>
        </license>
    </licenses>

    <developers>
        <developer>
            <name>Ashok Mor</name>
            <email>amor@dalet.com</email>
        </developer>
        <developer>
            <name>Lincoln Spiteri</name>
            <email>lspiteri@dalet.com</email>
        </developer>
    </developers>

    <properties>
        <project.build.sourceEncoding>UTF-8</project.build.sourceEncoding>
        <maven.compiler.source>1.8</maven.compiler.source>
        <maven.compiler.target>1.8</maven.compiler.target>
<<<<<<< HEAD
        <revision>1.3.11-SNAPSHOT</revision>
=======
        <revision>1.3.12-SNAPSHOT</revision>
>>>>>>> 7eb9bbf9
    </properties>

    <scm>
        <connection>scm:git:git@github.com:dalet-oss/vfs-azure.git</connection>
        <developerConnection>scm:git:git@github.com:dalet-oss/vfs-azure.git</developerConnection>
        <url>https://github.com/dalet-oss/vfs-azure.git</url>
    </scm>

    <packaging>jar</packaging>

    <profiles>
        <profile>
            <id>release-sign-artifacts</id>

            <activation>
                <property>
                    <name>performRelease</name>
                    <value>true</value>
                </property>
            </activation>

            <distributionManagement>
                <repository>
                    <id>bintray</id>
                    <url>https://api.bintray.com/maven/dalet-oss/maven/vfs-azure/;publish=1</url>
                </repository>
            </distributionManagement>

            <build>

                <pluginManagement>
                    <plugins>
                        <plugin>
                            <artifactId>maven-deploy-plugin</artifactId>
                        </plugin>
                    </plugins>
                </pluginManagement>

                <plugins>

                    <plugin>
                        <groupId>org.apache.maven.plugins</groupId>
                        <artifactId>maven-source-plugin</artifactId>
                        <executions>
                            <execution>
                                <id>attach-sources</id>
                                <goals>
                                    <goal>jar</goal>
                                </goals>
                            </execution>
                        </executions>
                    </plugin>

                    <plugin>
                        <groupId>org.apache.maven.plugins</groupId>
                        <artifactId>maven-javadoc-plugin</artifactId>
                        <configuration>
                            <failOnError>false</failOnError>
                        </configuration>
                        <executions>
                            <execution>
                                <id>attach-javadocs</id>
                                <goals>
                                    <goal>jar</goal>
                                </goals>
                            </execution>
                        </executions>
                    </plugin>

                    <plugin>
                        <groupId>org.codehaus.mojo</groupId>
                        <artifactId>flatten-maven-plugin</artifactId>
                        <version>1.1.0</version>
                        <configuration>
                            <updatePomFile>true</updatePomFile>
                            <flattenMode>resolveCiFriendliesOnly</flattenMode>
                        </configuration>
                        <executions>
                            <execution>
                                <id>flatten</id>
                                <phase>process-resources</phase>
                                <goals>
                                    <goal>flatten</goal>
                                </goals>
                            </execution>
                            <execution>
                                <id>flatten.clean</id>
                                <phase>clean</phase>
                                <goals>
                                    <goal>clean</goal>
                                </goals>
                            </execution>
                        </executions>
                    </plugin>

                </plugins>
            </build>
        </profile>
    </profiles>

    <dependencies>
        <dependency>
            <groupId>org.apache.commons</groupId>
            <artifactId>commons-vfs2</artifactId>
            <version>2.4.1</version>
        </dependency>

        <dependency>
            <groupId>org.apache.commons</groupId>
            <artifactId>commons-lang3</artifactId>
            <version>3.9</version>
            <type>jar</type>
        </dependency>
<<<<<<< HEAD

        <dependency>
            <groupId>org.apache.commons</groupId>
            <artifactId>commons-collections4</artifactId>
            <version>4.4</version>
        </dependency>

        <dependency>
            <groupId>commons-net</groupId>
            <artifactId>commons-net</artifactId>
            <version>3.6</version>
        </dependency>

        <dependency>
            <groupId>com.azure</groupId>
            <artifactId>azure-storage-blob</artifactId>
            <version>12.2.0-beta.1</version>
        </dependency>

        <dependency>
=======

        <dependency>
            <groupId>com.azure</groupId>
            <artifactId>azure-storage-blob</artifactId>
            <version>12.3.0</version>
        </dependency>

        <dependency>
>>>>>>> 7eb9bbf9
            <groupId>org.slf4j</groupId>
            <artifactId>slf4j-api</artifactId>
            <version>1.7.29</version>
        </dependency>

        <dependency>
            <groupId>org.apache.logging.log4j</groupId>
            <artifactId>log4j-slf4j-impl</artifactId>
            <version>2.12.1</version>
        </dependency>

        <dependency>
            <groupId>org.apache.logging.log4j</groupId>
            <artifactId>log4j-api</artifactId>
            <version>2.12.1</version>
        </dependency>

        <dependency>
            <groupId>org.apache.logging.log4j</groupId>
            <artifactId>log4j-core</artifactId>
            <version>2.12.1</version>
        </dependency>

        <dependency>
            <groupId>junit</groupId>
            <artifactId>junit</artifactId>
            <version>4.12</version>
            <scope>test</scope>
        </dependency>
    </dependencies>
</project><|MERGE_RESOLUTION|>--- conflicted
+++ resolved
@@ -32,11 +32,7 @@
         <project.build.sourceEncoding>UTF-8</project.build.sourceEncoding>
         <maven.compiler.source>1.8</maven.compiler.source>
         <maven.compiler.target>1.8</maven.compiler.target>
-<<<<<<< HEAD
-        <revision>1.3.11-SNAPSHOT</revision>
-=======
         <revision>1.3.12-SNAPSHOT</revision>
->>>>>>> 7eb9bbf9
     </properties>
 
     <scm>
@@ -150,28 +146,6 @@
             <version>3.9</version>
             <type>jar</type>
         </dependency>
-<<<<<<< HEAD
-
-        <dependency>
-            <groupId>org.apache.commons</groupId>
-            <artifactId>commons-collections4</artifactId>
-            <version>4.4</version>
-        </dependency>
-
-        <dependency>
-            <groupId>commons-net</groupId>
-            <artifactId>commons-net</artifactId>
-            <version>3.6</version>
-        </dependency>
-
-        <dependency>
-            <groupId>com.azure</groupId>
-            <artifactId>azure-storage-blob</artifactId>
-            <version>12.2.0-beta.1</version>
-        </dependency>
-
-        <dependency>
-=======
 
         <dependency>
             <groupId>com.azure</groupId>
@@ -180,7 +154,6 @@
         </dependency>
 
         <dependency>
->>>>>>> 7eb9bbf9
             <groupId>org.slf4j</groupId>
             <artifactId>slf4j-api</artifactId>
             <version>1.7.29</version>
